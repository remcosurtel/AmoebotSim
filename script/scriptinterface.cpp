/* Copyright (C) 2020 Joshua J. Daymude, Robert Gmyr, and Kristian Hinnenthal.
 * The full GNU GPLv3 can be found in the LICENSE file, and the full copyright
 * notice can be found at the top of main/main.cpp. */

#include "script/scriptinterface.h"

#include <cmath>

#include <QDateTime>
#include <QFile>
#include <QTextStream>

#include "alg/demo/discodemo.h"
#include "alg/demo/pulldemo.h"
#include "alg/demo/tokendemo.h"
#include "alg/compression.h"
#include "alg/infobjcoating.h"
#include "alg/leaderelection.h"
#include "alg/shapeformation.h"

#include "core/node.h"

ScriptInterface::ScriptInterface(ScriptEngine &engine, Simulator& sim,
                                 VisItem *vis)
  : engine(engine),
    sim(sim),
    vis(vis) {
  sim.setSystem(std::make_shared<ShapeFormationSystem>(200, 0.2, "h"));
}

void ScriptInterface::log(const QString msg, bool error) {
  emit engine.log(msg, error);
}

void ScriptInterface::runScript(const QString scriptFilePath) {
  engine.runScript(scriptFilePath);
}

void ScriptInterface::writeToFile(const QString filePath, const QString text) {
  QFile file(filePath);

  if (!file.open(QFile::WriteOnly | QFile::Append)) {
    log("Could not write to file", true);
    return;
  }

  QTextStream stream(&file);
  stream << text;

  file.close();
}

void ScriptInterface::step() {
  sim.step();
}

void ScriptInterface::setStepDuration(const int ms) {
  if (ms < 0) {
    log("Step duration must be non-negative", true);
    sim.setStepDuration(0);
  } else {
    sim.setStepDuration(ms);
  }
}

void ScriptInterface::runUntilTermination() {
  sim.runUntilTermination();
}

int ScriptInterface::getNumParticles() {
  return sim.numParticles();
}

int ScriptInterface::getNumObjects() {
  return sim.numObjects();
}

void ScriptInterface::exportMetrics() {
  sim.exportMetrics();
  log("Metrics exported to application directory.");
}

void ScriptInterface::setWindowSize(int width, int height) {
  if(vis != nullptr) {
    vis->setWindowSize(width, height);
  }
}

void ScriptInterface::focusOn(int x, int y) {
  if (vis != nullptr) {
    vis->focusOn(Node(x, y));
  }
}

void ScriptInterface::setZoom(float zoom) {
  if(vis != nullptr) {
    vis->setZoom(zoom);
  }
}

void ScriptInterface::saveScreenshot(QString filePath) {
  if(filePath == "") {
    filePath = QString("amoebotsim_") +
               QString::number(QDateTime::currentSecsSinceEpoch()) + ".png";
  }

  sim.saveScreenshotSetup(filePath);
}

void ScriptInterface::filmSimulation(QString filePath, const int stepLimit) {
  int fnameLen = 0;
  int temp = stepLimit;
  while (temp >= 10) {
    ++fnameLen;
    temp = temp % 10;
  }

  int i = 0;
  while(!sim.getSystem()->hasTerminated() && i < stepLimit) {
    emit vis->beforeRendering();  // Updates GUI #rounds and #movements labels.
    saveScreenshot(filePath + pad(i,fnameLen) + QString(".png"));
    step();
    ++i;
  }
}

<<<<<<< HEAD
void ScriptInterface::discodemo(const int numParticles, const int counterMax) {
  if (numParticles <= 0) {
    log("# particles must be > 0", true);
  } else if (counterMax <= 0) {
    log("counterMax must be > 0", true);
  } else {
    sim.setSystem(std::make_shared<DiscoDemoSystem>(numParticles));
  }
}

void ScriptInterface::pulldemo() {
  sim.setSystem(std::make_shared<PullDemoSystem>());
}

void ScriptInterface::tokendemo(const int numParticles) {
  if (numParticles < 6) {
    log("# particles must be >= 6", true);
  } else {
    sim.setSystem(std::make_shared<TokenDemoSystem>(numParticles));
  }
}

void ScriptInterface::compression(const int numParticles, const double lambda) {
  if (numParticles <= 0) {
    log("# particles must be > 0", true);
  } else {
    sim.setSystem(std::make_shared<CompressionSystem>(numParticles, lambda));
  }
}

void ScriptInterface::infobjcoating(const int numParticles,
                                    const double holeProb) {
  if (numParticles <= 0) {
    log("# particles must be > 0", true);
  } else if (holeProb < 0 || holeProb > 1) {
    log("holeProb in [0,1] required", true);
  } else {
    sim.setSystem(std::make_shared<InfObjCoatingSystem>(numParticles,
                                                        holeProb));
  }
}

void ScriptInterface::leaderelection(const int numParticles,
                                         const double holeProb) {
  if (numParticles <= 0) {
    log("# particles must be > 0", true);
  } else if (holeProb < 0 || holeProb > 1) {
    log("holeProb in [0,1] required", true);
  } else {
    sim.setSystem(std::make_shared<LeaderElectionSystem>(numParticles,
                                                         holeProb));
  }
}

void ScriptInterface::shapeformation(const int numParticles,
                                     const double holeProb,
                                     const QString mode) {
  std::set<QString> set = ShapeFormationSystem::getAcceptedModes();
  if (numParticles <= 0) {
    log("# particles must be > 0", true);
  } else if (holeProb < 0 || holeProb > 1) {
    log("holeProb in [0,1] required", true);
  } else if (set.find(mode) == set.end()) {
    QString accepted = "";
    for(std::set<QString>::iterator it = set.begin(); it != set.end(); ++it) {
      if (accepted != "") accepted = accepted + ", " + *it;
      else accepted = *it;
    }
    log("only accepted modes are: " + accepted, true);
  } else {
    sim.setSystem(std::make_shared<ShapeFormationSystem>(numParticles, holeProb,
                                                         mode));
  }
}

=======
>>>>>>> 2c3d3339
QString ScriptInterface::pad(const int number, const int length) {
  QString str = "" + QString::number(number);

  while(str.length() < length) {
    str = QString("0") + str;
  }

  return str;
}<|MERGE_RESOLUTION|>--- conflicted
+++ resolved
@@ -124,84 +124,6 @@
   }
 }
 
-<<<<<<< HEAD
-void ScriptInterface::discodemo(const int numParticles, const int counterMax) {
-  if (numParticles <= 0) {
-    log("# particles must be > 0", true);
-  } else if (counterMax <= 0) {
-    log("counterMax must be > 0", true);
-  } else {
-    sim.setSystem(std::make_shared<DiscoDemoSystem>(numParticles));
-  }
-}
-
-void ScriptInterface::pulldemo() {
-  sim.setSystem(std::make_shared<PullDemoSystem>());
-}
-
-void ScriptInterface::tokendemo(const int numParticles) {
-  if (numParticles < 6) {
-    log("# particles must be >= 6", true);
-  } else {
-    sim.setSystem(std::make_shared<TokenDemoSystem>(numParticles));
-  }
-}
-
-void ScriptInterface::compression(const int numParticles, const double lambda) {
-  if (numParticles <= 0) {
-    log("# particles must be > 0", true);
-  } else {
-    sim.setSystem(std::make_shared<CompressionSystem>(numParticles, lambda));
-  }
-}
-
-void ScriptInterface::infobjcoating(const int numParticles,
-                                    const double holeProb) {
-  if (numParticles <= 0) {
-    log("# particles must be > 0", true);
-  } else if (holeProb < 0 || holeProb > 1) {
-    log("holeProb in [0,1] required", true);
-  } else {
-    sim.setSystem(std::make_shared<InfObjCoatingSystem>(numParticles,
-                                                        holeProb));
-  }
-}
-
-void ScriptInterface::leaderelection(const int numParticles,
-                                         const double holeProb) {
-  if (numParticles <= 0) {
-    log("# particles must be > 0", true);
-  } else if (holeProb < 0 || holeProb > 1) {
-    log("holeProb in [0,1] required", true);
-  } else {
-    sim.setSystem(std::make_shared<LeaderElectionSystem>(numParticles,
-                                                         holeProb));
-  }
-}
-
-void ScriptInterface::shapeformation(const int numParticles,
-                                     const double holeProb,
-                                     const QString mode) {
-  std::set<QString> set = ShapeFormationSystem::getAcceptedModes();
-  if (numParticles <= 0) {
-    log("# particles must be > 0", true);
-  } else if (holeProb < 0 || holeProb > 1) {
-    log("holeProb in [0,1] required", true);
-  } else if (set.find(mode) == set.end()) {
-    QString accepted = "";
-    for(std::set<QString>::iterator it = set.begin(); it != set.end(); ++it) {
-      if (accepted != "") accepted = accepted + ", " + *it;
-      else accepted = *it;
-    }
-    log("only accepted modes are: " + accepted, true);
-  } else {
-    sim.setSystem(std::make_shared<ShapeFormationSystem>(numParticles, holeProb,
-                                                         mode));
-  }
-}
-
-=======
->>>>>>> 2c3d3339
 QString ScriptInterface::pad(const int number, const int length) {
   QString str = "" + QString::number(number);
 
