--- conflicted
+++ resolved
@@ -90,11 +90,6 @@
   }
 }
 
-<<<<<<< HEAD
-  // Demo: Token Passing.
-  _algorithms.push_back(new Algorithm("Demo: Token Passing", "tokendemo"));
-  _algorithms.back()->addParameter("# Particles", "48");
-=======
 CompressionAlg::CompressionAlg() : Algorithm("Compression", "compression") {
   addParameter("# Particles", "100");
   addParameter("Lambda", "4.0");
@@ -125,7 +120,6 @@
                                                          holeProb));
   }
 }
->>>>>>> 2c3d3339
 
 LeaderElectionAlg::LeaderElectionAlg() :
   Algorithm("Leader Election", "leaderelection") {
