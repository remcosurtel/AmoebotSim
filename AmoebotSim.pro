QT      += core gui qml quick
CONFIG  += c++11
TARGET    = AmoebotSim
TEMPLATE  = app

macx:ICON = res/icon/icon.icns
QMAKE_INFO_PLIST = res/Info.plist

win32:RC_FILE = res/AmoebotSim.rc

HEADERS += \
    alg/legacy/algorithm.h \
    alg/legacy/algorithmwithflags.h \
    alg/legacy/infobjcoating.h \
    alg/legacy/triangle.h \
    main/application.h \
    script/scriptinterface.h \
    alg/legacy/movement.h \
    sim/node.h \
    sim/particle.h \
    sim/simulator.h \
    sim/system.h \
    ui/glitem.h \
    ui/commandhistorymanager.h \
    ui/visitem.h \
    alg/legacy/ring.h \
    alg/legacy/line.h \
    alg/legacy/square.h \
    alg/legacy/boundedobjcoating.h \
    alg/legacy/compaction.h \
    alg/legacy/holeelimstandard.h \
    alg/legacy/holeelimcompaction.h \
    alg/legacy/universalcoating.h \
    alg/legacy/leaderelectiondemo.h \
    alg/legacy/leaderelection.h \
    helper/universalcoatinghelper.h \
    helper/rect.h \
    helper/misc.h \
    helper/bipartitematchinggraph.h \
    ui/view.h \
    alg/legacy/legacysystem.h \
    alg/legacy/legacyparticle.h \
    alg/labellednocompassparticle.h \
    alg/amoebotparticle.h \
    alg/amoebotsystem.h \
    helper/randomnumbergenerator.h \
    alg/hexagon.h \
    alg/tokendemo.h \
    script/scriptengine.h \
    alg/ising.h \
    alg/compression.h \
    alg/adder.h \
    alg/rectangle.h \
    alg/sierpinski.h \
    alg/matrix.h \
    alg/linesort.h \
    alg/matrix2.h \
    alg/2sitecbridge.h \
<<<<<<< HEAD
    alg/edgedetect.h
=======
    alg/twositeebridge.h
>>>>>>> 1335ce83

SOURCES += \
    alg/legacy/algorithm.cpp \
    alg/legacy/infobjcoating.cpp \
    alg/legacy/triangle.cpp \
    main/application.cpp \
    main/main.cpp\
    sim/particle.cpp \
    sim/simulator.cpp \
    sim/system.cpp \
    ui/commandhistorymanager.cpp \
    ui/glitem.cpp \
    ui/visitem.cpp \
    alg/legacy/ring.cpp \
    alg/legacy/line.cpp \
    alg/legacy/square.cpp \
    alg/legacy/boundedobjcoating.cpp \
    alg/legacy/compaction.cpp \
    alg/legacy/holeelimstandard.cpp \
    alg/legacy/holeelimcompaction.cpp \
    alg/legacy/universalcoating.cpp \
    alg/legacy/leaderelectiondemo.cpp \
    alg/legacy/leaderelection.cpp \
    alg/legacy/legacysystem.cpp \
    alg/legacy/legacyparticle.cpp \
    alg/labellednocompassparticle.cpp \
    alg/amoebotparticle.cpp \
    alg/amoebotsystem.cpp \
    helper/randomnumbergenerator.cpp \
    alg/hexagon.cpp \
    alg/tokendemo.cpp \
    script/scriptinterface.cpp \
    script/scriptengine.cpp \
    ui/view.cpp \
    alg/ising.cpp \
    alg/compression.cpp \
    alg/adder.cpp \
    alg/rectangle.cpp \
    alg/sierpinski.cpp \
    alg/matrix.cpp \
    alg/linesort.cpp \
    alg/matrix2.cpp \
    alg/2sitecbridge.cpp \
<<<<<<< HEAD
    alg/edgedetect.cpp
=======
    alg/twositeebridge.cpp
>>>>>>> 1335ce83

RESOURCES += \
    res/qml.qrc \
    res/textures.qrc

OTHER_FILES += \
    res/qml/A_Button.qml \
    res/qml/A_Inspector.qml \
    res/qml/A_ResultTextField.qml \
    res/qml/A_TextField.qml \
    res/qml/main.qml<|MERGE_RESOLUTION|>--- conflicted
+++ resolved
@@ -56,11 +56,8 @@
     alg/linesort.h \
     alg/matrix2.h \
     alg/2sitecbridge.h \
-<<<<<<< HEAD
     alg/edgedetect.h
-=======
     alg/twositeebridge.h
->>>>>>> 1335ce83
 
 SOURCES += \
     alg/legacy/algorithm.cpp \
@@ -104,11 +101,8 @@
     alg/linesort.cpp \
     alg/matrix2.cpp \
     alg/2sitecbridge.cpp \
-<<<<<<< HEAD
     alg/edgedetect.cpp
-=======
     alg/twositeebridge.cpp
->>>>>>> 1335ce83
 
 RESOURCES += \
     res/qml.qrc \
