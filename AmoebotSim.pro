QT      += core gui qml quick script
CONFIG  += c++11

TARGET    = AmoebotSim
TEMPLATE  = app

macx:ICON = res/icon/icon.icns
QMAKE_INFO_PLIST = res/Info.plist

win32:RC_FILE = res/AmoebotSim.rc

HEADERS += \
    alg/algorithm.h \
    alg/algorithmwithflags.h \
    alg/examplealgorithm.h \
    alg/hexagon.h \
    alg/infobjcoating.h \
    alg/triangle.h \
    main/application.h \
    script/scriptinterface.h \
    sim/movement.h \
    sim/node.h \
    sim/particle.h \
    sim/simulator.h \
    sim/system.h \
    ui/glitem.h \
    ui/commandhistorymanager.h \
    ui/visitem.h \
    alg/ring.h \
    alg/line.h \
    alg/rhomboid.h \
<<<<<<< HEAD
    alg/square.h \
    alg/compact.h
=======
    alg/boundedobjcoating.h
>>>>>>> 7b19e9ef

SOURCES += \
    alg/algorithm.cpp \
    alg/examplealgorithm.cpp \
    alg/hexagon.cpp \
    alg/infobjcoating.cpp \
    alg/triangle.cpp \
    main/application.cpp \
    main/main.cpp\
    sim/node.cpp \
    sim/particle.cpp \
    sim/simulator.cpp \
    sim/system.cpp \
    ui/commandhistorymanager.cpp \
    ui/glitem.cpp \
    ui/visitem.cpp \
    alg/ring.cpp \
    alg/line.cpp \
    alg/rhomboid.cpp \
<<<<<<< HEAD
    alg/square.cpp \
    alg/compact.cpp
=======
    alg/boundedobjcoating.cpp
>>>>>>> 7b19e9ef


RESOURCES += \
    res/qml.qrc \
    res/textures.qrc

OTHER_FILES += \
    res/qml/A_Button.qml \
    res/qml/A_ResultTextField.qml \
    res/qml/A_TextField.qml \
    res/qml/main.qml<|MERGE_RESOLUTION|>--- conflicted
+++ resolved
@@ -29,12 +29,9 @@
     alg/ring.h \
     alg/line.h \
     alg/rhomboid.h \
-<<<<<<< HEAD
     alg/square.h \
-    alg/compact.h
-=======
+    alg/compact.h \
     alg/boundedobjcoating.h
->>>>>>> 7b19e9ef
 
 SOURCES += \
     alg/algorithm.cpp \
@@ -54,13 +51,9 @@
     alg/ring.cpp \
     alg/line.cpp \
     alg/rhomboid.cpp \
-<<<<<<< HEAD
     alg/square.cpp \
-    alg/compact.cpp
-=======
+    alg/compact.cpp \
     alg/boundedobjcoating.cpp
->>>>>>> 7b19e9ef
-
 
 RESOURCES += \
     res/qml.qrc \
