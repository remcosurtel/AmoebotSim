--- conflicted
+++ resolved
@@ -48,12 +48,9 @@
     alg/hexagon.h \
     alg/tokendemo.h \
     script/scriptengine.h \
-<<<<<<< HEAD
     alg/ising.h \
-    alg/compression.h
-=======
+    alg/compression.h \
     alg/adder.h
->>>>>>> ccc41c45
 
 SOURCES += \
     alg/legacy/algorithm.cpp \
@@ -88,12 +85,9 @@
     script/scriptinterface.cpp \
     script/scriptengine.cpp \
     ui/view.cpp \
-<<<<<<< HEAD
     alg/ising.cpp \
-    alg/compression.cpp
-=======
+    alg/compression.cpp \
     alg/adder.cpp
->>>>>>> ccc41c45
 
 RESOURCES += \
     res/qml.qrc \
