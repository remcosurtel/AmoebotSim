/* Copyright (C) 2020 Joshua J. Daymude, Robert Gmyr, and Kristian Hinnenthal.
 * The full GNU GPLv3 can be found in the LICENSE file, and the full copyright
 * notice can be found at the top of main/main.cpp. */

// Defines a particle system and composing particles for the TokenDemo code
// tutorial. TokenDemo demonstrates token passing functionality, including
// defining new token types, modifying token memory contents, and passing tokens
// between particles.
//
// Run with tokendemo(#particles) on the simulator command line.

#ifndef AMOEBOTSIM_ALG_DEMO_TOKENDEMO_H_
#define AMOEBOTSIM_ALG_DEMO_TOKENDEMO_H_

#include "core/amoebotparticle.h"
#include "core/amoebotsystem.h"

class TokenDemoParticle : public AmoebotParticle {
<<<<<<< HEAD
 public:  
  enum class State {
    Seed,
    Finish
  };
=======
 public:
>>>>>>> 1f72ef0a
  // Constructs a new particle with a node position for its head, a global
  // compass direction from its head to its tail (-1 if contracted), an offset
  // for its local compass, a system which it belongs to, and an initial state.
  TokenDemoParticle(const Node head, const int globalTailDir,
<<<<<<< HEAD
                    const int orientation, AmoebotSystem& system, State state);
=======
                    const int orientation, AmoebotSystem& system);
>>>>>>> 1f72ef0a

  // Executes one particle activation.
  virtual void activate();

  // Returns the color to be used for the ring drawn around the head node. In
  // this case, it returns the color of the token(s) this particle is holding.
  virtual int headMarkColor() const;

  // Returns the string to be displayed when this particle is inspected; used
  // to snapshot the current values of this particle's memory at runtime.
  virtual QString inspectionText() const;

  // Gets a reference to the neighboring particle incident to the specified port
  // label. Crashes if no such particle exists at this label; consider using
  // hasNbrAtLabel() first if unsure.
  TokenDemoParticle& nbrAtLabel(int label) const;

  // Returns the label of the first port incident to a neighboring particle in
  // any of the specified states, starting at the (optionally) specified label
  // and continuing clockwise.
  int labelOfFirstNbrInState(std::initializer_list<State> states,
                             int startLabel = 0) const;

 protected:
<<<<<<< HEAD
  State state;
  // Tokens for demonstration. In practice, these tokens can contain a constant
  // amount of structured data; however, for demonstration these are empty.
  struct RedToken : public Token { int lifeCycle = 500; };
  struct BlueToken : public Token { int lifeCycle = 500; };


=======
  // Token types. DemoToken is a general type that has two data members:
  // (i) passedFrom, which denotes the direction from which the token was last
  // passed (initially -1, meaning it has not yet been passed), and (ii)
  // lifetime, which is decremented each time the token is passed. The red and
  // blue tokens are two types of DemoTokens.
  struct DemoToken : public Token { int passedFrom = -1; int lifetime = 100; };
  struct RedToken : public DemoToken {};
  struct BlueToken : public DemoToken {};

 private:
  friend class TokenDemoSystem;
>>>>>>> 1f72ef0a
};

class TokenDemoSystem : public AmoebotSystem {
 public:
  // Constructs a system of TokenDemoParticles with an optionally specified size
<<<<<<< HEAD
  // (#particles) and hole probability. holeProb in [0,1] controls how "spread
  // out" the system is; closer to 0 is more compressed, closer to 1 is more
  // expanded.
  TokenDemoSystem(int numParticles = 20);
=======
  // (#particles).
  TokenDemoSystem(int numParticles = 48);
>>>>>>> 1f72ef0a

  // Returns true when the simulation has completed; i.e, when all tokens have
  // died out.
  virtual bool hasTerminated() const;
};

#endif  // AMOEBOTSIM_ALG_DEMO_TOKENDEMO_H_<|MERGE_RESOLUTION|>--- conflicted
+++ resolved
@@ -16,24 +16,12 @@
 #include "core/amoebotsystem.h"
 
 class TokenDemoParticle : public AmoebotParticle {
-<<<<<<< HEAD
- public:  
-  enum class State {
-    Seed,
-    Finish
-  };
-=======
  public:
->>>>>>> 1f72ef0a
   // Constructs a new particle with a node position for its head, a global
   // compass direction from its head to its tail (-1 if contracted), an offset
   // for its local compass, a system which it belongs to, and an initial state.
   TokenDemoParticle(const Node head, const int globalTailDir,
-<<<<<<< HEAD
-                    const int orientation, AmoebotSystem& system, State state);
-=======
                     const int orientation, AmoebotSystem& system);
->>>>>>> 1f72ef0a
 
   // Executes one particle activation.
   virtual void activate();
@@ -58,15 +46,6 @@
                              int startLabel = 0) const;
 
  protected:
-<<<<<<< HEAD
-  State state;
-  // Tokens for demonstration. In practice, these tokens can contain a constant
-  // amount of structured data; however, for demonstration these are empty.
-  struct RedToken : public Token { int lifeCycle = 500; };
-  struct BlueToken : public Token { int lifeCycle = 500; };
-
-
-=======
   // Token types. DemoToken is a general type that has two data members:
   // (i) passedFrom, which denotes the direction from which the token was last
   // passed (initially -1, meaning it has not yet been passed), and (ii)
@@ -78,21 +57,13 @@
 
  private:
   friend class TokenDemoSystem;
->>>>>>> 1f72ef0a
 };
 
 class TokenDemoSystem : public AmoebotSystem {
  public:
   // Constructs a system of TokenDemoParticles with an optionally specified size
-<<<<<<< HEAD
-  // (#particles) and hole probability. holeProb in [0,1] controls how "spread
-  // out" the system is; closer to 0 is more compressed, closer to 1 is more
-  // expanded.
-  TokenDemoSystem(int numParticles = 20);
-=======
   // (#particles).
   TokenDemoSystem(int numParticles = 48);
->>>>>>> 1f72ef0a
 
   // Returns true when the simulation has completed; i.e, when all tokens have
   // died out.
