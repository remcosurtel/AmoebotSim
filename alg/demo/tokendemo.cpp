--- conflicted
+++ resolved
@@ -6,41 +6,6 @@
 
 TokenDemoParticle::TokenDemoParticle(const Node head, const int globalTailDir,
                                      const int orientation,
-<<<<<<< HEAD
-                                     AmoebotSystem& system, State state)
-  :  AmoebotParticle(head, globalTailDir, orientation, system),
-    state(state) {
-  // Initialize the seed particle to hold three red tokens and two blue.
-  if (state == State::Seed) {
-    for (int i = 0; i < 5; i++) {
-      putToken(std::make_shared<RedToken>());
-      putToken(std::make_shared<BlueToken>());
-    }
-  }
-}
-
-void TokenDemoParticle::activate() {
-  // If this particle is holding a token and is the seed or is finished, choose
-  // a random seed or finished neighbor. If such a neighbor exists, take the
-  // first token this particle is holding and give it to the chosen neighbor.
-  if (hasToken<Token>()) {
-    if (isContracted() && (state == State::Seed || state == State::Finish)) {
-      int lbl = labelOfFirstNbrInState({State::Seed, State::Finish}, randDir());
-      if (lbl != -1) {
-        if(hasToken<BlueToken>()) {
-          std::shared_ptr<BlueToken> t = takeToken<BlueToken>();
-          t->lifeCycle--;
-
-          if(t->lifeCycle != 0)
-            nbrAtLabel(lbl).putToken(t);
-        } else {
-          std::shared_ptr<RedToken> t = takeToken<RedToken>();
-          t->lifeCycle--;
-
-          if(t->lifeCycle != 0)
-            nbrAtLabel(lbl).putToken(t);
-        }
-=======
                                      AmoebotSystem& system)
   : AmoebotParticle(head, globalTailDir, orientation, system) {}
 
@@ -78,7 +43,6 @@
       if (pointsAtMe(nbrAtLabel(passTo), nbrLabel)) {
         token->passedFrom = nbrLabel;
         break;
->>>>>>> 1f72ef0a
       }
     }
 
@@ -103,12 +67,6 @@
 }
 
 QString TokenDemoParticle::inspectionText() const {
-<<<<<<< HEAD
-  QString text = AmoebotParticle::inspectionText();
-  text += "numRedTokens: " + QString::number(countTokens<RedToken>());
-  text += "\n";
-  text += "numBlueTokens: " + QString::number(countTokens<BlueToken>());
-=======
   QString text;
   text += "Global Info:\n";
   text += "  head: (" + QString::number(head.x) + ", "
@@ -118,7 +76,6 @@
   text += "Local Info:\n";
   text += "  numRedTokens: " + QString::number(countTokens<RedToken>()) + "\n";
   text += "  numBlueTokens: " + QString::number(countTokens<BlueToken>());
->>>>>>> 1f72ef0a
 
   return text;
 }
@@ -127,41 +84,6 @@
   return AmoebotParticle::nbrAtLabel<TokenDemoParticle>(label);
 }
 
-<<<<<<< HEAD
-int TokenDemoParticle::labelOfFirstNbrInState(
-    std::initializer_list<State> states, int startLabel) const {
-  auto prop = [&](const TokenDemoParticle& p) {
-    for (auto state : states) {
-      if (p.state == state) {
-        return true;
-      }
-    }
-    return false;
-  };
-
-  return labelOfFirstNbrWithProperty<TokenDemoParticle>(prop, startLabel);
-}
-TokenDemoSystem::TokenDemoSystem(int numParticles) {
-  Q_ASSERT(numParticles > 0);
-
-  // Insert the seed at (0, 0).
-  insert(new TokenDemoParticle(Node(0, 0), -1, randDir(), *this,
-                               TokenDemoParticle::State::Seed));
-
-  int sideLen = static_cast<int>(std::round(1.4 * std::sqrt(numParticles)));
-  Node boundNode = Node(0, 0);
-  for (int dir = 0; dir < 6; ++dir) {
-    for (int i = 0; i < sideLen; ++i) {
-
-      // Reaching the last node position of the hexagon
-      if(dir == 5 && i == sideLen - 1) {
-        return;
-      }
-
-      boundNode = boundNode.nodeInDir(dir);
-      insert(new TokenDemoParticle(boundNode, -1, randDir(), *this,
-                                   TokenDemoParticle::State::Finish));
-=======
 TokenDemoSystem::TokenDemoSystem(int numParticles) {
   Q_ASSERT(numParticles >= 6);
 
@@ -183,7 +105,6 @@
       }
 
       hexNode = hexNode.nodeInDir(dir);
->>>>>>> 1f72ef0a
     }
   }
 }
